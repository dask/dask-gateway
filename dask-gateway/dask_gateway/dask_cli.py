--- conflicted
+++ resolved
@@ -566,17 +566,16 @@
     "--scheduler-address", default=None, help="The scheduler address"
 )
 worker_parser.add_argument(
-<<<<<<< HEAD
+    "--dashboard-address",
+    type=str,
+    default=":0",
+    help="The address the dashboard should listen at. Defaults to `:0`",
+)
+worker_parser.add_argument(
     "--no-nanny",
     action="store_false",
     dest="nanny",
     help="Do not use nanny for management",
-=======
-    "--dashboard-address",
-    type=str,
-    default=":0",
-    help="The address the dashboard should listen at. Defaults to `:0`",
->>>>>>> ca3d3c30
 )
 
 
@@ -629,11 +628,8 @@
     nthreads = args.nthreads
     memory_limit = args.memory_limit
     scheduler_address = args.scheduler_address
-<<<<<<< HEAD
     nanny = args.nanny
-=======
     dashboard_address = args.dashboard_address
->>>>>>> ca3d3c30
 
     gateway = make_gateway_client()
     security = make_security()
@@ -651,11 +647,8 @@
             nthreads,
             memory_limit,
             scheduler_address,
-<<<<<<< HEAD
+            dashboard_address=dashboard_address,
             nanny=nanny,
-=======
-            dashboard_address=dashboard_address,
->>>>>>> ca3d3c30
         )
         await worker.finished()
 
