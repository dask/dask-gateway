import asyncio

import aiohttp
from traitlets import (
    Instance,
    Integer,
    Float,
    Dict,
    Union,
    Unicode,
    default,
    validate,
    observe,
)
from traitlets.config import LoggingConfigurable, Configurable

from .. import models
from ..options import Options
<<<<<<< HEAD
from ..traitlets import MemoryLimit, Type, Callable
from ..utils import awaitable, format_bytes
=======
from ..traitlets import MemoryLimit, Type, Callable, Command
from ..utils import awaitable
>>>>>>> 652ed95d


__all__ = ("Backend", "ClusterConfig")


class PublicException(Exception):
    """An exception that can be reported to the user"""

    pass


class Backend(LoggingConfigurable):
    """Base class for defining dask-gateway backends.

    Subclasses should implement the following methods:

    - ``setup``
    - ``cleanup``
    - ``start_cluster``
    - ``stop_cluster``
    - ``on_cluster_heartbeat``
    """

    cluster_options = Union(
        [Callable(), Instance(Options, args=())],
        help="""
        User options for configuring an individual cluster.

        Allows users to specify configuration overrides when creating a new
        cluster. See the documentation for more information:

        :doc:`cluster-options`.
        """,
        config=True,
    )

    cluster_config_class = Type(
        "dask_gateway_server.backends.base.ClusterConfig",
        klass="dask_gateway_server.backends.base.ClusterConfig",
        help="The cluster config class to use",
        config=True,
    )

    scheduler_api_retries = Integer(
        3,
        min=0,
        help="""
        The number of attempts to make when contacting a scheduler api endpoint.

        If failures occur after the max number of retries, the dask cluster will
        be marked as failed and will be cleaned up.
        """,
    )

    api_url = Unicode(
        help="""
        The address that internal components (e.g. dask clusters)
        will use when contacting the gateway.
        """,
        config=True,
    )

    # Forwarded from the main application
    gateway_address = Unicode()

    @default("gateway_address")
    def _gateway_address_default(self):
        return self.parent.address

    async def get_cluster_options(self, user):
        if callable(self.cluster_options):
            return await awaitable(self.cluster_options(user))
        return self.cluster_options

    async def process_cluster_options(self, user, request):
        try:
            cluster_options = await self.get_cluster_options(user)
            requested_options = cluster_options.parse_options(request)
            overrides = cluster_options.get_configuration(requested_options)
            config = self.cluster_config_class(parent=self, **overrides)
        except asyncio.CancelledError:
            raise
        except Exception as exc:
            raise PublicException(str(exc))
        return requested_options, config

    async def forward_message_to_scheduler(self, cluster, msg):
        if cluster.status != models.ClusterStatus.RUNNING:
            raise PublicException(f"cluster {cluster.name} is not running")
        attempt = 1
        t = 0.1
        while True:
            try:
                await self.session.post(
                    cluster.api_address + "/api/comm",
                    json=msg,
                    headers={"Authorization": "token %s" % cluster.token},
                    raise_for_status=True,
                )
                return
            except Exception:
                if attempt < self.scheduler_api_retries:
                    self.log.warning(
                        f"Failed to message cluster {cluster.name} on attempt "
                        f"{attempt}, retrying in {t} s",
                        exc_info=True,
                    )
                    await asyncio.sleep(t)
                    attempt += 1
                    t = min(t * 2, 5)
                else:
                    break
        self.log.warning(
            f"Failed to message cluster {cluster.name} on attempt "
            f"{attempt}, marking cluster as failed"
        )
        await self.stop_cluster(cluster.name, failed=True)
        raise PublicException(f"cluster {cluster.name} is not running")

    async def setup(self, app):
        """Called when the server is starting up.

        Do any initialization here.

        Parameters
        ----------
        app : aiohttp.web.Application
            The aiohttp application. Can be used to add additional routes if
            needed.
        """
        self.session = aiohttp.ClientSession()

    async def cleanup(self):
        """Called when the server is shutting down.

        Do any cleanup tasks in this method"""
        await self.session.close()

    async def list_clusters(self, username=None, statuses=None):
        """List known clusters.

        Parameters
        ----------
        username : str, optional
            A user name to filter on. If not provided, defaults to
            all users.
        statuses : list, optional
            A list of statuses to filter on. If not provided, defaults to all
            running and pending clusters.

        Returns
        -------
        clusters : List[Cluster]
        """
        raise NotImplementedError

    async def get_cluster(self, cluster_name, wait=False):
        """Get information about a cluster.

        Parameters
        ----------
        cluster_name : str
            The cluster name.
        wait : bool, optional
            If True, wait until the cluster has started or failed before
            returning. If waiting is not possible (or waiting for a long period
            of time would be expensive) it is valid to return early with a
            Cluster object in a state prior to RUNNING (the client will retry
            in this case). Default is False.

        Returns
        -------
        cluster : Cluster
        """
        raise NotImplementedError

    async def start_cluster(self, user, cluster_options):
        """Submit a new cluster.

        Parameters
        ----------
        user : User
            The user making the request.
        cluster_options : dict
            Any additional options provided by the user.

        Returns
        -------
        cluster_name : str
        """
        raise NotImplementedError

    async def stop_cluster(self, cluster_name, failed=False):
        """Stop a cluster.

        No-op if the cluster is already stopped.

        Parameters
        ----------
        cluster_name : str
            The cluster name.
        failed : bool, optional
            If True, the cluster should be marked as FAILED after stopping. If
            False (default) it should be marked as STOPPED.
        """
        raise NotImplementedError

    async def on_cluster_heartbeat(self, cluster_name, msg):
        """Handle a cluster heartbeat.

        Parameters
        ----------
        cluster_name : str
            The cluster name.
        msg : dict
            The heartbeat message.
        """
        raise NotImplementedError


class ClusterConfig(Configurable):
    """Base class for holding individual Dask cluster configurations"""

    scheduler_cmd = Command(
        "dask-gateway-scheduler",
        help="Shell command to start a dask-gateway scheduler.",
        config=True,
    )

    worker_cmd = Command(
        "dask-gateway-worker",
        help="Shell command to start a dask-gateway worker.",
        config=True,
    )

    environment = Dict(
        help="""
        Environment variables to set for both the worker and scheduler processes.
        """,
        config=True,
    )

    worker_memory = MemoryLimit(
        "2 G",
        help="""
        Number of bytes available for a dask worker. Allows the following
        suffixes:

        - K -> Kibibytes
        - M -> Mebibytes
        - G -> Gibibytes
        - T -> Tebibytes
        """,
        config=True,
    )

    worker_cores = Integer(
        1,
        min=1,
        help="""
        Number of cpu-cores available for a dask worker.
        """,
        config=True,
    )

    scheduler_memory = MemoryLimit(
        "2 G",
        help="""
        Number of bytes available for a dask scheduler. Allows the following
        suffixes:

        - K -> Kibibytes
        - M -> Mebibytes
        - G -> Gibibytes
        - T -> Tebibytes
        """,
        config=True,
    )

    scheduler_cores = Integer(
        1,
        min=1,
        help="""
        Number of cpu-cores available for a dask scheduler.
        """,
        config=True,
    )

    adaptive_period = Float(
        3,
        min=0,
        help="""
        Time (in seconds) between adaptive scaling checks.

        A smaller period will decrease scale up/down latency when responding to
        cluster load changes, but may also result in higher load on the gateway
        server.
        """,
        config=True,
    )

    idle_timeout = Float(
        0,
        min=0,
        help="""
        Time (in seconds) before an idle cluster is automatically shutdown.

        Set to 0 (default) for no idle timeout.
        """,
        config=True,
    )

    cluster_max_memory = MemoryLimit(
        None,
        help="""
        The maximum amount of memory (in bytes) available to this cluster.
        Allows the following suffixes:

        - K -> Kibibytes
        - M -> Mebibytes
        - G -> Gibibytes
        - T -> Tebibytes

        Set to ``None`` for no memory limit (default).
        """,
        min=0,
        allow_none=True,
        config=True,
    )

    cluster_max_cores = Float(
        None,
        help="""
        The maximum number of cores available to this cluster.

        Set to ``None`` for no cores limit (default).
        """,
        min=0.0,
        allow_none=True,
        config=True,
    )

    cluster_max_workers = Integer(
        help="""
        The maximum number of workers available to this cluster.

        Note that this will be combined with ``cluster_max_cores`` and
        ``cluster_max_memory`` at runtime to determine the actual maximum
        number of workers available to this cluster.
        """,
        allow_none=True,
        min=0,
        config=True,
    )

    def _check_scheduler_memory(self, scheduler_memory, cluster_max_memory):
        if cluster_max_memory is not None and scheduler_memory > cluster_max_memory:
            memory = format_bytes(scheduler_memory)
            limit = format_bytes(cluster_max_memory)
            raise ValueError(
                f"Scheduler memory request of {memory} exceeds cluster memory "
                f"limit of {limit}"
            )

    def _check_scheduler_cores(self, scheduler_cores, cluster_max_cores):
        if cluster_max_cores is not None and scheduler_cores > cluster_max_cores:
            raise ValueError(
                f"Scheduler cores request of {scheduler_cores} exceeds cluster "
                f"cores limit of {cluster_max_cores}"
            )

    def _worker_limit_from_resources(self):
        inf = max_workers = float("inf")
        if self.cluster_max_memory is not None:
            max_workers = min(
                (self.cluster_max_memory - self.scheduler_memory) // self.worker_memory,
                max_workers,
            )
        if self.cluster_max_cores is not None:
            max_workers = min(
                (self.cluster_max_cores - self.scheduler_cores) // self.worker_cores,
                max_workers,
            )

        if max_workers == inf:
            return None
        return max(0, int(max_workers))

    @validate("scheduler_memory")
    def _validate_scheduler_memory(self, proposal):
        self._check_scheduler_memory(proposal.value, self.cluster_max_memory)
        return proposal.value

    @validate("scheduler_cores")
    def _validate_scheduler_cores(self, proposal):
        self._check_scheduler_cores(proposal.value, self.cluster_max_cores)
        return proposal.value

    @validate("cluster_max_memory")
    def _validate_cluster_max_memory(self, proposal):
        self._check_scheduler_memory(self.scheduler_memory, proposal.value)
        return proposal.value

    @validate("cluster_max_cores")
    def _validate_cluster_max_cores(self, proposal):
        self._check_scheduler_cores(self.scheduler_cores, proposal.value)
        return proposal.value

    @validate("cluster_max_workers")
    def _validate_cluster_max_workers(self, proposal):
        lim = self._worker_limit_from_resources()
        if lim is None:
            return proposal.value
        if proposal.value is None:
            return lim
        return min(proposal.value, lim)

    @observe("cluster_max_workers")
    def _observe_cluster_max_workers(self, change):
        # This shouldn't be needed, but traitlet validators don't run
        # if a value is `None` and `allow_none` is true, so we need to
        # add an observer to handle the event of an *explicit* `None`
        # set for `cluster_max_workers`
        if change.new is None:
            lim = self._worker_limit_from_resources()
            if lim is not None:
                self.cluster_max_workers = lim

    @default("cluster_max_workers")
    def _default_cluster_max_workers(self):
        return self._worker_limit_from_resources()

    def to_dict(self):
        return {
            k: getattr(self, k)
            for k in self.trait_names()
            if k not in {"parent", "config"}
        }<|MERGE_RESOLUTION|>--- conflicted
+++ resolved
@@ -16,13 +16,8 @@
 
 from .. import models
 from ..options import Options
-<<<<<<< HEAD
-from ..traitlets import MemoryLimit, Type, Callable
+from ..traitlets import MemoryLimit, Type, Callable, Command
 from ..utils import awaitable, format_bytes
-=======
-from ..traitlets import MemoryLimit, Type, Callable, Command
-from ..utils import awaitable
->>>>>>> 652ed95d
 
 
 __all__ = ("Backend", "ClusterConfig")
