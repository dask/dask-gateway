--- conflicted
+++ resolved
@@ -97,13 +97,9 @@
         _clean.run(self)
 
 
-<<<<<<< HEAD
-
-=======
->>>>>>> c2be9e05
 # NOTE: changes to the dependencies here must also be reflected
-# in ../dask-gateway-dev.yaml
-install_requires = ["aiohttp", "colorlog", "cryptography", "traitlets"]
+# in ../dev-environment.yaml
+install_requires = ["aiohttp", "colorlog", "cryptography", "tornado", "traitlets"]
 
 extras_require = {
     "kerberos": ["pykerberos"],
