set -xe

npm install -g configurable-http-proxy

pip install -U \
    aiohttp \
    black \
    colorlog \
    cryptography \
    dask \
    distributed \
    flake8 \
    ipywidgets \
    jupyterhub \
    notebook \
<<<<<<< HEAD
    "pytest<5.4.0" \
    "pytest-asyncio==0.10.0" \
=======
    pytest \
    pytest-asyncio \
>>>>>>> 7daceb1a
    sqlalchemy \
    tornado \
    traitlets \
    trustme

pushd dask-gateway
python setup.py develop
popd

pushd dask-gateway-server
python setup.py develop
popd

pip list<|MERGE_RESOLUTION|>--- conflicted
+++ resolved
@@ -13,13 +13,8 @@
     ipywidgets \
     jupyterhub \
     notebook \
-<<<<<<< HEAD
-    "pytest<5.4.0" \
-    "pytest-asyncio==0.10.0" \
-=======
     pytest \
     pytest-asyncio \
->>>>>>> 7daceb1a
     sqlalchemy \
     tornado \
     traitlets \
