set -xe

npm install -g configurable-http-proxy

pip install -U \
    aiohttp \
    black \
    colorlog \
    cryptography \
    dask \
    distributed \
    flake8 \
    ipywidgets \
    jupyterhub \
    notebook \
    pytest \
<<<<<<< HEAD
    pytest-asyncio==0.10.0 \
=======
    pytest-asyncio \
>>>>>>> 7daceb1a
    sqlalchemy \
    tornado \
    traitlets \
    trustme

pushd dask-gateway
python setup.py develop
popd

pushd dask-gateway-server
python setup.py develop
popd

pip list<|MERGE_RESOLUTION|>--- conflicted
+++ resolved
@@ -14,11 +14,7 @@
     jupyterhub \
     notebook \
     pytest \
-<<<<<<< HEAD
-    pytest-asyncio==0.10.0 \
-=======
     pytest-asyncio \
->>>>>>> 7daceb1a
     sqlalchemy \
     tornado \
     traitlets \
